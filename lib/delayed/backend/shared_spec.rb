--- conflicted
+++ resolved
@@ -409,32 +409,20 @@
       it 'raises error ArgumentError for new records' do
         story = Story.new(:text => 'hello')
         if story.respond_to?(:new_record?)
-<<<<<<< HEAD
-          expect {
-            story.delay.tell
-          }.to raise_error(
+          expect { story.delay.tell }.to raise_error(
             ArgumentError,
             "job cannot be created for non-persisted record: #{story.inspect}"
           )
-=======
-          expect { story.delay.tell }.to raise_error(ArgumentError, 'Jobs cannot be created for non-persisted records')
->>>>>>> c0e0a811
         end
       end
 
       it 'raises error ArgumentError for destroyed records' do
         story = Story.create(:text => 'hello')
         story.destroy
-<<<<<<< HEAD
-        expect {
-          story.delay.tell
-        }.to raise_error(
-            ArgumentError,
-            "job cannot be created for non-persisted record: #{story.inspect}"
-          )
-=======
-        expect { story.delay.tell }.to raise_error(ArgumentError, 'Jobs cannot be created for non-persisted records')
->>>>>>> c0e0a811
+        expect { story.delay.tell }.to raise_error(
+          ArgumentError,
+          "job cannot be created for non-persisted record: #{story.inspect}"
+        )
       end
     end
 
