require File.expand_path('../../../../spec/sample_jobs', __FILE__)

require 'active_support/core_ext'

shared_examples_for 'a delayed_job backend' do
  let(:worker) { Delayed::Worker.new }

  def create_job(opts = {})
    described_class.create(opts.merge(:payload_object => SimpleJob.new))
  end

  before do
    Delayed::Worker.max_priority = nil
    Delayed::Worker.min_priority = nil
    Delayed::Worker.default_priority = 99
    Delayed::Worker.delay_jobs = true
    SimpleJob.runs = 0
    described_class.delete_all
  end

  after do
    Delayed::Worker.reset
  end

  it 'sets run_at automatically if not set' do
    expect(described_class.create(:payload_object => ErrorJob.new).run_at).not_to be_nil
  end

  it 'does not set run_at automatically if already set' do
    later = described_class.db_time_now + 5.minutes
    job = described_class.create(:payload_object => ErrorJob.new, :run_at => later)
    expect(job.run_at).to be_within(1).of(later)
  end

  describe '#reload' do
    it 'reloads the payload' do
      job = described_class.enqueue :payload_object => SimpleJob.new
      expect(job.payload_object.object_id).not_to eq(job.reload.payload_object.object_id)
    end
  end

  describe 'enqueue' do
    context 'with a hash' do
      it "raises ArgumentError when handler doesn't respond_to :perform" do
        expect { described_class.enqueue(:payload_object => Object.new) }.to raise_error(ArgumentError)
      end

      it 'is able to set priority' do
        job = described_class.enqueue :payload_object => SimpleJob.new, :priority => 5
        expect(job.priority).to eq(5)
      end

      it 'uses default priority' do
        job = described_class.enqueue :payload_object => SimpleJob.new
        expect(job.priority).to eq(99)
      end

      it 'is able to set run_at' do
        later = described_class.db_time_now + 5.minutes
        job = described_class.enqueue :payload_object => SimpleJob.new, :run_at => later
        expect(job.run_at).to be_within(1).of(later)
      end

      it 'is able to set queue' do
        job = described_class.enqueue :payload_object => SimpleJob.new, :queue => 'tracking'
        expect(job.queue).to eq('tracking')
      end
    end

    context 'with multiple arguments' do
      it "raises ArgumentError when handler doesn't respond_to :perform" do
        expect { described_class.enqueue(Object.new) }.to raise_error(ArgumentError)
      end

      it 'increases count after enqueuing items' do
        described_class.enqueue SimpleJob.new
        expect(described_class.count).to eq(1)
      end

      it 'is able to set priority [DEPRECATED]' do
        silence_warnings do
          job = described_class.enqueue SimpleJob.new, 5
          expect(job.priority).to eq(5)
        end
      end

      it 'uses default priority when it is not set' do
        @job = described_class.enqueue SimpleJob.new
        expect(@job.priority).to eq(99)
      end

      it 'is able to set run_at [DEPRECATED]' do
        silence_warnings do
          later = described_class.db_time_now + 5.minutes
          @job = described_class.enqueue SimpleJob.new, 5, later
          expect(@job.run_at).to be_within(1).of(later)
        end
      end

      it 'works with jobs in modules' do
        M::ModuleJob.runs = 0
        job = described_class.enqueue M::ModuleJob.new
        expect { job.invoke_job }.to change { M::ModuleJob.runs }.from(0).to(1)
      end
    end

    context 'with delay_jobs = false' do
      before(:each) do
        Delayed::Worker.delay_jobs = false
      end

      it 'does not increase count after enqueuing items' do
        described_class.enqueue SimpleJob.new
        expect(described_class.count).to eq(0)
      end

      it 'invokes the enqueued job' do
        job = SimpleJob.new
        expect(job).to receive(:perform)
        described_class.enqueue job
      end

      it 'returns a job, not the result of invocation' do
        expect(described_class.enqueue(SimpleJob.new)).to be_instance_of(described_class)
      end
    end
  end

  describe 'callbacks' do
    before(:each) do
      CallbackJob.messages = []
    end

    %w[before success after].each do |callback|
      it "calls #{callback} with job" do
        job = described_class.enqueue(CallbackJob.new)
        expect(job.payload_object).to receive(callback).with(job)
        job.invoke_job
      end
    end

    it 'calls before and after callbacks' do
      job = described_class.enqueue(CallbackJob.new)
      expect(CallbackJob.messages).to eq(['enqueue'])
      job.invoke_job
      expect(CallbackJob.messages).to eq(%w[enqueue before perform success after])
    end

    it 'calls the after callback with an error' do
      job = described_class.enqueue(CallbackJob.new)
      expect(job.payload_object).to receive(:perform).and_raise(RuntimeError.new('fail'))

      expect { job.invoke_job }.to raise_error
      expect(CallbackJob.messages).to eq(['enqueue', 'before', 'error: RuntimeError', 'after'])
    end

    it 'calls error when before raises an error' do
      job = described_class.enqueue(CallbackJob.new)
      expect(job.payload_object).to receive(:before).and_raise(RuntimeError.new('fail'))
      expect { job.invoke_job }.to raise_error(RuntimeError)
      expect(CallbackJob.messages).to eq(['enqueue', 'error: RuntimeError', 'after'])
    end
  end

  describe 'payload_object' do
    it 'raises a DeserializationError when the job class is totally unknown' do
      job = described_class.new :handler => '--- !ruby/object:JobThatDoesNotExist {}'
      expect { job.payload_object }.to raise_error(Delayed::DeserializationError)
    end

    it 'raises a DeserializationError when the job struct is totally unknown' do
      job = described_class.new :handler => '--- !ruby/struct:StructThatDoesNotExist {}'
      expect { job.payload_object }.to raise_error(Delayed::DeserializationError)
    end

    it 'raises a DeserializationError when the YAML.load raises argument error' do
      job = described_class.new :handler => '--- !ruby/struct:GoingToRaiseArgError {}'
      expect(YAML).to receive(:load_dj).and_raise(ArgumentError)
      expect { job.payload_object }.to raise_error(Delayed::DeserializationError)
    end
  end

  describe 'reserve' do
    before do
      Delayed::Worker.max_run_time = 2.minutes
    end

    after do
      Time.zone = nil
    end

    it 'does not reserve failed jobs' do
      create_job :attempts => 50, :failed_at => described_class.db_time_now
      expect(described_class.reserve(worker)).to be_nil
    end

    it 'does not reserve jobs scheduled for the future' do
      create_job :run_at => described_class.db_time_now + 1.minute
      expect(described_class.reserve(worker)).to be_nil
    end

    it 'reserves jobs scheduled for the past' do
      job = create_job :run_at => described_class.db_time_now - 1.minute
      expect(described_class.reserve(worker)).to eq(job)
    end

    it 'reserves jobs scheduled for the past when time zones are involved' do
      Time.zone = 'US/Eastern'
      job = create_job :run_at => described_class.db_time_now - 1.minute
      expect(described_class.reserve(worker)).to eq(job)
    end

    it 'does not reserve jobs locked by other workers' do
      job = create_job
      other_worker = Delayed::Worker.new
      other_worker.name = 'other_worker'
      expect(described_class.reserve(other_worker)).to eq(job)
      expect(described_class.reserve(worker)).to be_nil
    end

    it 'reserves open jobs' do
      job = create_job
      expect(described_class.reserve(worker)).to eq(job)
    end

    it 'reserves expired jobs' do
      job = create_job(:locked_by => 'some other worker', :locked_at => described_class.db_time_now - Delayed::Worker.max_run_time - 1.minute)
      expect(described_class.reserve(worker)).to eq(job)
    end

    it 'reserves own jobs' do
      job = create_job(:locked_by => worker.name, :locked_at => (described_class.db_time_now - 1.minutes))
      expect(described_class.reserve(worker)).to eq(job)
    end
  end

  context '#name' do
    it 'is the class name of the job that was enqueued' do
      expect(described_class.create(:payload_object => ErrorJob.new).name).to eq('ErrorJob')
    end

    it 'is the method that will be called if its a performable method object' do
      job = described_class.new(:payload_object => NamedJob.new)
      expect(job.name).to eq('named_job')
    end

    it 'is the instance method that will be called if its a performable method object' do
      job = Story.create(:text => '...').delay.save
      expect(job.name).to eq('Story#save')
    end

    it 'parses from handler on deserialization error' do
      job = Story.create(:text => '...').delay.text
      job.payload_object.object.destroy
      expect(job.reload.name).to eq('Delayed::PerformableMethod')
    end
  end

  context 'worker prioritization' do
    after do
      Delayed::Worker.max_priority = nil
      Delayed::Worker.min_priority = nil
    end

    it 'fetches jobs ordered by priority' do
      10.times { described_class.enqueue SimpleJob.new, :priority => rand(10) }
      jobs = []
      10.times { jobs << described_class.reserve(worker) }
      expect(jobs.size).to eq(10)
      jobs.each_cons(2) do |a, b|
        expect(a.priority).to be <= b.priority
      end
    end

    it 'only finds jobs greater than or equal to min priority' do
      min = 5
      Delayed::Worker.min_priority = min
      [4, 5, 6].sort_by { |_i| rand }.each { |i| create_job :priority => i }
      2.times do
        job = described_class.reserve(worker)
        expect(job.priority).to be >= min
        job.destroy
      end
      expect(described_class.reserve(worker)).to be_nil
    end

    it 'only finds jobs less than or equal to max priority' do
      max = 5
      Delayed::Worker.max_priority = max
      [4, 5, 6].sort_by { |_i| rand }.each { |i| create_job :priority => i }
      2.times do
        job = described_class.reserve(worker)
        expect(job.priority).to be <= max
        job.destroy
      end
      expect(described_class.reserve(worker)).to be_nil
    end
  end

  context 'clear_locks!' do
    before do
      @job = create_job(:locked_by => 'worker1', :locked_at => described_class.db_time_now)
    end

    it 'clears locks for the given worker' do
      described_class.clear_locks!('worker1')
      expect(described_class.reserve(worker)).to eq(@job)
    end

    it 'does not clear locks for other workers' do
      described_class.clear_locks!('different_worker')
      expect(described_class.reserve(worker)).not_to eq(@job)
    end
  end

  context 'unlock' do
    before do
      @job = create_job(:locked_by => 'worker', :locked_at => described_class.db_time_now)
    end

    it 'clears locks' do
      @job.unlock
      expect(@job.locked_by).to be_nil
      expect(@job.locked_at).to be_nil
    end
  end

  context 'large handler' do
    before do
      text = 'Lorem ipsum dolor sit amet. ' * 1000
      @job = described_class.enqueue Delayed::PerformableMethod.new(text, :length, {})
    end

    it 'has an id' do
      expect(@job.id).not_to be_nil
    end
  end

  context 'named queues' do
    context 'when worker has one queue set' do
      before(:each) do
        worker.queues = ['large']
      end

      it 'only works off jobs which are from its queue' do
        expect(SimpleJob.runs).to eq(0)

        create_job(:queue => 'large')
        create_job(:queue => 'small')
        worker.work_off

        expect(SimpleJob.runs).to eq(1)
      end
    end

    context 'when worker has two queue set' do
      before(:each) do
        worker.queues = %w[large small]
      end

      it 'only works off jobs which are from its queue' do
        expect(SimpleJob.runs).to eq(0)

        create_job(:queue => 'large')
        create_job(:queue => 'small')
        create_job(:queue => 'medium')
        create_job
        worker.work_off

        expect(SimpleJob.runs).to eq(2)
      end
    end

    context 'when worker does not have queue set' do
      before(:each) do
        worker.queues = []
      end

      it 'works off all jobs' do
        expect(SimpleJob.runs).to eq(0)

        create_job(:queue => 'one')
        create_job(:queue => 'two')
        create_job
        worker.work_off

        expect(SimpleJob.runs).to eq(3)
      end
    end
  end

  context 'max_attempts' do
    before(:each) do
      @job = described_class.enqueue SimpleJob.new
    end

    it 'is not defined' do
      expect(@job.max_attempts).to be_nil
    end

<<<<<<< HEAD
    it 'uses the max_retries value on the payload when defined' do
      expect(@job.payload_object).to receive(:max_attempts).and_return(99)
=======
    it "uses the max_attempts value on the payload when defined" do
      @job.payload_object.stub(:max_attempts).and_return(99)
>>>>>>> fbb704e0
      expect(@job.max_attempts).to eq(99)
    end
  end

<<<<<<< HEAD
  describe 'yaml serialization' do
    context 'when serializing jobs' do
      it 'raises error ArgumentError for new records' do
        story = Story.new(:text => 'hello')
        if story.respond_to?(:new_record?)
          expect { story.delay.tell }.to raise_error(
            ArgumentError,
            "job cannot be created for non-persisted record: #{story.inspect}"
          )
        end
      end
=======
  describe '#max_run_time' do

    before(:each) { @job = described_class.enqueue SimpleJob.new }

    it 'is not defined' do
      expect(@job.max_run_time).to be_nil
    end

    it 'results in a default run time when not defined' do
      expect(worker.max_run_time(@job)).to eq(Delayed::Worker::DEFAULT_MAX_RUN_TIME)
    end

    it 'uses the max_run_time value on the payload when defined' do
      @job.payload_object.stub(:max_run_time).and_return(30.minutes)
      expect(@job.max_run_time).to eq(30.minutes)
    end

    it 'results in an overridden run time when defined' do
      @job.payload_object.stub(:max_run_time).and_return(45.minutes)
      expect(worker.max_run_time(@job)).to eq(45.minutes)
    end

  end

  describe "yaml serialization" do
    it "reloads changed attributes" do
      story = Story.create(:text => 'hello')
      job = story.delay.tell
      story.update_attributes :text => 'goodbye'
      expect(job.reload.payload_object.object.text).to eq('goodbye')
    end
>>>>>>> fbb704e0

      it 'raises error ArgumentError for destroyed records' do
        story = Story.create(:text => 'hello')
        story.destroy
        expect { story.delay.tell }.to raise_error(
          ArgumentError,
          "job cannot be created for non-persisted record: #{story.inspect}"
        )
      end
    end

    context 'when reload jobs back' do
      it 'reloads changed attributes' do
        story = Story.create(:text => 'hello')
        job = story.delay.tell
        story.update_attributes :text => 'goodbye'
        expect(job.reload.payload_object.object.text).to eq('goodbye')
      end

      it 'raises deserialization error for destroyed records' do
        story = Story.create(:text => 'hello')
        job = story.delay.tell
        story.destroy
        expect { job.reload.payload_object }.to raise_error(Delayed::DeserializationError)
      end
    end
  end

  describe 'worker integration' do
    before do
      Delayed::Job.delete_all
      SimpleJob.runs = 0
    end

    describe 'running a job' do
      it 'fails after Worker.max_run_time' do
        Delayed::Worker.max_run_time = 1.second
        job = Delayed::Job.create :payload_object => LongRunningJob.new
        worker.run(job)
        expect(job.reload.last_error).to match(/expired/)
        expect(job.reload.last_error).to match(/Delayed::Worker\.max_run_time is only 1 second/)
        expect(job.attempts).to eq(1)
      end

      context 'when the job raises a deserialization error' do
        after do
          Delayed::Worker.destroy_failed_jobs = true
        end

        it 'marks the job as failed' do
          Delayed::Worker.destroy_failed_jobs = false
          job = described_class.create! :handler => '--- !ruby/object:JobThatDoesNotExist {}'
          worker.work_off
          job.reload
          expect(job).to be_failed
        end
      end
    end

    describe 'failed jobs' do
      before do
        @job = Delayed::Job.enqueue(ErrorJob.new, :run_at => described_class.db_time_now - 1)
      end

      after do
        # reset default
        Delayed::Worker.destroy_failed_jobs = true
      end

      it 'records last_error when destroy_failed_jobs = false, max_attempts = 1' do
        Delayed::Worker.destroy_failed_jobs = false
        Delayed::Worker.max_attempts = 1
        worker.run(@job)
        @job.reload
        expect(@job.last_error).to match(/did not work/)
        expect(@job.attempts).to eq(1)
        expect(@job).to be_failed
      end

      it 're-schedules jobs after failing' do
        worker.work_off
        @job.reload
        expect(@job.last_error).to match(/did not work/)
        expect(@job.last_error).to match(/sample_jobs.rb:\d+:in `perform'/)
        expect(@job.attempts).to eq(1)
        expect(@job.run_at).to be > Delayed::Job.db_time_now - 10.minutes
        expect(@job.run_at).to be < Delayed::Job.db_time_now + 10.minutes
        expect(@job.locked_by).to be_nil
        expect(@job.locked_at).to be_nil
      end

      it 're-schedules jobs with handler provided time if present' do
        job = Delayed::Job.enqueue(CustomRescheduleJob.new(99.minutes))
        worker.run(job)
        job.reload

        expect((Delayed::Job.db_time_now + 99.minutes - job.run_at).abs).to be < 1
      end

      it "does not fail when the triggered error doesn't have a message" do
        error_with_nil_message = StandardError.new
        expect(error_with_nil_message).to receive(:message).twice.and_return(nil)
        expect(@job).to receive(:invoke_job).and_raise error_with_nil_message
        expect { worker.run(@job) }.not_to raise_error
      end
    end

    context 'reschedule' do
      before do
        @job = Delayed::Job.create :payload_object => SimpleJob.new
      end

      shared_examples_for 'any failure more than Worker.max_attempts times' do
        context "when the job's payload has a #failure hook" do
          before do
            @job = Delayed::Job.create :payload_object => OnPermanentFailureJob.new
            expect(@job.payload_object).to respond_to(:failure)
          end

          it 'runs that hook' do
            expect(@job.payload_object).to receive(:failure)
            worker.reschedule(@job)
          end

          it 'handles error in hook' do
            Delayed::Worker.destroy_failed_jobs = false
            @job.payload_object.raise_error = true
            expect { worker.reschedule(@job) }.not_to raise_error
            expect(@job.failed_at).to_not be_nil
          end
        end

        context "when the job's payload has no #failure hook" do
          # It's a little tricky to test this in a straightforward way,
          # because putting a not_to receive expectation on
          # @job.payload_object.failure makes that object incorrectly return
          # true to payload_object.respond_to? :failure, which is what
          # reschedule uses to decide whether to call failure. So instead, we
          # just make sure that the payload_object as it already stands doesn't
          # respond_to? failure, then shove it through the iterated reschedule
          # loop and make sure we don't get a NoMethodError (caused by calling
          # that nonexistent failure method).

          before do
            expect(@job.payload_object).not_to respond_to(:failure)
          end

          it 'does not try to run that hook' do
            expect do
              Delayed::Worker.max_attempts.times { worker.reschedule(@job) }
            end.not_to raise_exception
          end
        end
      end

      context 'and we want to destroy jobs' do
        it_behaves_like 'any failure more than Worker.max_attempts times'

        it 'is destroyed if it failed more than Worker.max_attempts times' do
          expect(@job).to receive(:destroy)
          Delayed::Worker.max_attempts.times { worker.reschedule(@job) }
        end

        it 'is not destroyed if failed fewer than Worker.max_attempts times' do
          expect(@job).not_to receive(:destroy)
          (Delayed::Worker.max_attempts - 1).times { worker.reschedule(@job) }
        end
      end

      context "and we don't want to destroy jobs" do
        before do
          Delayed::Worker.destroy_failed_jobs = false
        end

        after do
          Delayed::Worker.destroy_failed_jobs = true
        end

        it_behaves_like 'any failure more than Worker.max_attempts times'

        it 'is failed if it failed more than Worker.max_attempts times' do
          expect(@job.reload).not_to be_failed
          Delayed::Worker.max_attempts.times { worker.reschedule(@job) }
          expect(@job.reload).to be_failed
        end

        it 'is not failed if it failed fewer than Worker.max_attempts times' do
          (Delayed::Worker.max_attempts - 1).times { worker.reschedule(@job) }
          expect(@job.reload).not_to be_failed
        end
      end
    end
  end
end<|MERGE_RESOLUTION|>--- conflicted
+++ resolved
@@ -398,18 +398,34 @@
       expect(@job.max_attempts).to be_nil
     end
 
-<<<<<<< HEAD
-    it 'uses the max_retries value on the payload when defined' do
+    it 'uses the max_attempts value on the payload when defined' do
       expect(@job.payload_object).to receive(:max_attempts).and_return(99)
-=======
-    it "uses the max_attempts value on the payload when defined" do
-      @job.payload_object.stub(:max_attempts).and_return(99)
->>>>>>> fbb704e0
       expect(@job.max_attempts).to eq(99)
     end
   end
 
-<<<<<<< HEAD
+  describe '#max_run_time' do
+    before(:each) { @job = described_class.enqueue SimpleJob.new }
+
+    it 'is not defined' do
+      expect(@job.max_run_time).to be_nil
+    end
+
+    it 'results in a default run time when not defined' do
+      expect(worker.max_run_time(@job)).to eq(Delayed::Worker::DEFAULT_MAX_RUN_TIME)
+    end
+
+    it 'uses the max_run_time value on the payload when defined' do
+      @job.payload_object.stub(:max_run_time).and_return(30.minutes)
+      expect(@job.max_run_time).to eq(30.minutes)
+    end
+
+    it 'results in an overridden run time when defined' do
+      @job.payload_object.stub(:max_run_time).and_return(45.minutes)
+      expect(worker.max_run_time(@job)).to eq(45.minutes)
+    end
+  end
+
   describe 'yaml serialization' do
     context 'when serializing jobs' do
       it 'raises error ArgumentError for new records' do
@@ -421,39 +437,6 @@
           )
         end
       end
-=======
-  describe '#max_run_time' do
-
-    before(:each) { @job = described_class.enqueue SimpleJob.new }
-
-    it 'is not defined' do
-      expect(@job.max_run_time).to be_nil
-    end
-
-    it 'results in a default run time when not defined' do
-      expect(worker.max_run_time(@job)).to eq(Delayed::Worker::DEFAULT_MAX_RUN_TIME)
-    end
-
-    it 'uses the max_run_time value on the payload when defined' do
-      @job.payload_object.stub(:max_run_time).and_return(30.minutes)
-      expect(@job.max_run_time).to eq(30.minutes)
-    end
-
-    it 'results in an overridden run time when defined' do
-      @job.payload_object.stub(:max_run_time).and_return(45.minutes)
-      expect(worker.max_run_time(@job)).to eq(45.minutes)
-    end
-
-  end
-
-  describe "yaml serialization" do
-    it "reloads changed attributes" do
-      story = Story.create(:text => 'hello')
-      job = story.delay.tell
-      story.update_attributes :text => 'goodbye'
-      expect(job.reload.payload_object.object.text).to eq('goodbye')
-    end
->>>>>>> fbb704e0
 
       it 'raises error ArgumentError for destroyed records' do
         story = Story.create(:text => 'hello')
