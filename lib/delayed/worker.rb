--- conflicted
+++ resolved
@@ -21,14 +21,8 @@
     DEFAULT_MAX_RESCHEDULE   = 10
 
     cattr_accessor :min_priority, :max_priority, :max_attempts, :max_run_time,
-<<<<<<< HEAD
                    :default_priority, :sleep_delay, :logger, :delay_jobs, :queues, :priority_queues, :ignore_priority,
-                   :read_ahead, :plugins, :destroy_failed_jobs, :exit_on_complete, :max_reschedule
-=======
-                   :default_priority, :sleep_delay, :logger, :delay_jobs, :queues,
-                   :read_ahead, :plugins, :destroy_failed_jobs, :exit_on_complete,
-                   :default_log_level
->>>>>>> b6cde6e1
+                   :read_ahead, :plugins, :destroy_failed_jobs, :exit_on_complete, :default_log_level, :max_reschedule
 
     # Named queue into which jobs are enqueued by default
     cattr_accessor :default_queue_name
@@ -42,7 +36,7 @@
     attr_accessor :name_prefix
 
     def self.reset
-<<<<<<< HEAD
+      self.default_log_level = DEFAULT_LOG_LEVEL
       self.sleep_delay      = DEFAULT_SLEEP_DELAY
       self.max_attempts     = DEFAULT_MAX_ATTEMPTS
       self.max_run_time     = DEFAULT_MAX_RUN_TIME
@@ -53,17 +47,7 @@
       self.ignore_priority  = DEFAULT_IGNORE_PRIORITY
       self.read_ahead       = DEFAULT_READ_AHEAD
       self.max_reschedule   = DEFAULT_MAX_RESCHEDULE
-=======
-      self.default_log_level = DEFAULT_LOG_LEVEL
-      self.sleep_delay       = DEFAULT_SLEEP_DELAY
-      self.max_attempts      = DEFAULT_MAX_ATTEMPTS
-      self.max_run_time      = DEFAULT_MAX_RUN_TIME
-      self.default_priority  = DEFAULT_DEFAULT_PRIORITY
-      self.delay_jobs        = DEFAULT_DELAY_JOBS
-      self.queues            = DEFAULT_QUEUES
-      self.read_ahead        = DEFAULT_READ_AHEAD
       @lifecycle             = nil
->>>>>>> b6cde6e1
     end
 
     reset
@@ -247,7 +231,6 @@
     end
 
     def run(job)
-<<<<<<< HEAD
 
       # Use UUID and tagged logging
       Thread::current[:request_uuid] = job.uuid if job.respond_to?(:uuid) and job.uuid
@@ -255,7 +238,7 @@
       tagged_logger.tagged("#{Thread::current[:request_uuid]}") {
         job_say job, 'RUNNING'
         runtime =  Benchmark.realtime do
-          Timeout.timeout(self.class.max_run_time.to_i, WorkerTimeout) { job.invoke_job }
+          Timeout.timeout(max_run_time(job).to_i, WorkerTimeout) { job.invoke_job }
           job.destroy
         end
         job_say job, format('COMPLETED after %.4f', runtime)
@@ -272,19 +255,6 @@
       failed(job)
     rescue => error
       Thread::current[:request_uuid] = nil
-=======
-      job_say job, 'RUNNING'
-      runtime = Benchmark.realtime do
-        Timeout.timeout(max_run_time(job).to_i, WorkerTimeout) { job.invoke_job }
-        job.destroy
-      end
-      job_say job, format('COMPLETED after %.4f', runtime)
-      return true # did work
-    rescue DeserializationError => error
-      job.error = error
-      failed(job)
-    rescue Exception => error # rubocop:disable RescueException
->>>>>>> b6cde6e1
       self.class.lifecycle.run_callbacks(:error, self, job) { handle_failed_job(job, error) }
       return false # work failed
     end
@@ -321,14 +291,9 @@
       say text, level
     end
 
-<<<<<<< HEAD
     def say(text, level = DEFAULT_LOG_LEVEL)
 
       text = "(#{name}) #{text}"
-=======
-    def say(text, level = default_log_level)
-      text = "[Worker(#{name})] #{text}"
->>>>>>> b6cde6e1
       puts text unless @quiet
       return unless logger
       # TODO: Deprecate use of Fixnum log levels
