require 'timeout'
require 'active_support/core_ext/numeric/time'
require 'active_support/core_ext/class/attribute_accessors'
require 'active_support/core_ext/kernel'
require 'active_support/core_ext/enumerable'
require 'logger'
require 'benchmark'

module Delayed
  class Worker # rubocop:disable ClassLength
    DEFAULT_LOG_LEVEL        = 'info'
    DEFAULT_SLEEP_DELAY      = 5
    DEFAULT_MAX_ATTEMPTS     = 25
    DEFAULT_MAX_RUN_TIME     = 4.hours
    DEFAULT_DEFAULT_PRIORITY = 0
    DEFAULT_DELAY_JOBS       = true
    DEFAULT_QUEUES           = []
    DEFAULT_READ_AHEAD       = 5

    cattr_accessor :min_priority, :max_priority, :max_attempts, :max_run_time,
                   :default_priority, :sleep_delay, :logger, :delay_jobs, :queues,
                   :read_ahead, :plugins, :destroy_failed_jobs, :exit_on_complete,
                   :default_log_level

    # Named queue into which jobs are enqueued by default
    cattr_accessor :default_queue_name

    cattr_reader :backend

    # name_prefix is ignored if name is set directly
    attr_accessor :name_prefix

    def self.reset
      self.default_log_level = DEFAULT_LOG_LEVEL
      self.sleep_delay       = DEFAULT_SLEEP_DELAY
      self.max_attempts      = DEFAULT_MAX_ATTEMPTS
      self.max_run_time      = DEFAULT_MAX_RUN_TIME
      self.default_priority  = DEFAULT_DEFAULT_PRIORITY
      self.delay_jobs        = DEFAULT_DELAY_JOBS
      self.queues            = DEFAULT_QUEUES
      self.read_ahead        = DEFAULT_READ_AHEAD
    end

    reset

    # Add or remove plugins in this list before the worker is instantiated
    self.plugins = [Delayed::Plugins::ClearLocks]

    # By default failed jobs are destroyed after too many attempts. If you want to keep them around
    # (perhaps to inspect the reason for the failure), set this to false.
    self.destroy_failed_jobs = true

<<<<<<< HEAD
    # By default, Signals INT and TERM set @exit, and the worker exits upon completion of the current job.
    # If you would prefer to raise a SignalException and exit immediately you can use this.
    # Be aware daemons uses TERM to stop and restart
    # false - No exceptions will be raised
    # :term - Will only raise an exception on TERM signals but INT will wait for the current job to finish
    # true - Will raise an exception on TERM and INT
    cattr_accessor :raise_signal_exceptions
    self.raise_signal_exceptions = false

    self.logger = if defined?(Rails)
      Rails.logger
    elsif defined?(RAILS_DEFAULT_LOGGER)
      RAILS_DEFAULT_LOGGER
    end

=======
>>>>>>> a6d71720
    def self.backend=(backend)
      if backend.is_a? Symbol
        require "delayed/serialization/#{backend}"
        require "delayed/backend/#{backend}"
        backend = "Delayed::Backend::#{backend.to_s.classify}::Job".constantize
      end
      @@backend = backend # rubocop:disable ClassVars
      silence_warnings { ::Delayed.const_set(:Job, backend) }
    end

    def self.guess_backend
      warn '[DEPRECATION] guess_backend is deprecated. Please remove it from your code.'
    end

    def self.before_fork
      unless @files_to_reopen
        @files_to_reopen = []
        ObjectSpace.each_object(File) do |file|
          @files_to_reopen << file unless file.closed?
        end
      end

      backend.before_fork
    end

    def self.after_fork
      # Re-open file handles
      @files_to_reopen.each do |file|
        begin
          file.reopen file.path, 'a+'
          file.sync = true
        rescue ::Exception # rubocop:disable HandleExceptions, RescueException
        end
      end
      backend.after_fork
    end

    def self.lifecycle
      @lifecycle ||= Delayed::Lifecycle.new
    end

    def initialize(options = {})
      @quiet = options.key?(:quiet) ? options[:quiet] : true
      @failed_reserve_count = 0

      [:min_priority, :max_priority, :sleep_delay, :read_ahead, :queues, :exit_on_complete].each do |option|
        self.class.send("#{option}=", options[option]) if options.key?(option)
      end

      plugins.each { |klass| klass.new }
    end

    # Every worker has a unique name which by default is the pid of the process. There are some
    # advantages to overriding this with something which survives worker restarts:  Workers can
    # safely resume working on tasks which are locked by themselves. The worker will assume that
    # it crashed before.
    def name
      return @name unless @name.nil?
      "#{@name_prefix}host:#{Socket.gethostname} pid:#{Process.pid}" rescue "#{@name_prefix}pid:#{Process.pid}" # rubocop:disable RescueModifier
    end

    # Sets the name of the worker.
    # Setting the name to nil will reset the default worker name
    attr_writer :name

    def start # rubocop:disable CyclomaticComplexity, PerceivedComplexity
      trap('TERM') do
        Thread.new { say 'Exiting...' }
        stop
        raise SignalException, 'TERM' if self.class.raise_signal_exceptions
      end

      trap('INT') do
        Thread.new { say 'Exiting...' }
        stop
        raise SignalException, 'INT' if self.class.raise_signal_exceptions && self.class.raise_signal_exceptions != :term
      end

      say 'Starting job worker'

      self.class.lifecycle.run_callbacks(:execute, self) do
        loop do
          self.class.lifecycle.run_callbacks(:loop, self) do
            @realtime = Benchmark.realtime do
              @result = work_off
            end
          end

          count = @result.sum

          if count.zero?
            if self.class.exit_on_complete
              say 'No more jobs available. Exiting'
              break
            elsif !stop?
              sleep(self.class.sleep_delay)
            end
          else
            say format("#{count} jobs processed at %.4f j/s, %d failed", count / @realtime, @result.last)
          end

          break if stop?
        end
      end
    end

    def stop
      @exit = true
    end

    def stop?
      !!@exit
    end

    # Do num jobs and return stats on success/failure.
    # Exit early if interrupted.
    def work_off(num = 100)
      success, failure = 0, 0

      num.times do
        case reserve_and_run_one_job
        when true
          success += 1
        when false
          failure += 1
        else
          break  # leave if no work could be done
        end
        break if stop? # leave if we're exiting
      end

      [success, failure]
    end

    def run(job)
      job_say job, 'RUNNING'
      runtime =  Benchmark.realtime do
        Timeout.timeout(max_run_time(job).to_i, WorkerTimeout) { job.invoke_job }
        job.destroy
      end
      job_say job, format('COMPLETED after %.4f', runtime)
      return true  # did work
    rescue DeserializationError => error
      job.last_error = "#{error.message}\n#{error.backtrace.join("\n")}"
      failed(job)
    rescue => error
      self.class.lifecycle.run_callbacks(:error, self, job) { handle_failed_job(job, error) }
      return false  # work failed
    end

    # Reschedule the job in the future (when a job fails).
    # Uses an exponential scale depending on the number of failed attempts.
    def reschedule(job, time = nil)
      if (job.attempts += 1) < max_attempts(job)
        time ||= job.reschedule_at
        job.run_at = time
        job.unlock
        job.save!
      else
        job_say job, "REMOVED permanently because of #{job.attempts} consecutive failures", 'error'
        failed(job)
      end
    end

    def failed(job)
      self.class.lifecycle.run_callbacks(:failure, self, job) do
        begin
          job.hook(:failure)
        rescue => error
          say "Error when running failure callback: #{error}", 'error'
          say error.backtrace.join("\n"), 'error'
        ensure
          self.class.destroy_failed_jobs ? job.destroy : job.fail!
        end
      end
    end

    def job_say(job, text, level = default_log_level)
      text = "Job #{job.name} (id=#{job.id}) #{text}"
      say text, level
    end

    def say(text, level = default_log_level)
      text = "[Worker(#{name})] #{text}"
      puts text unless @quiet
      return unless logger
      # TODO: Deprecate use of Fixnum log levels
      unless level.is_a?(String)
        level = Logger::Severity.constants.detect { |i| Logger::Severity.const_get(i) == level }.to_s.downcase
      end
      logger.send(level, "#{Time.now.strftime('%FT%T%z')}: #{text}")
    end

    def max_attempts(job)
      job.max_attempts || self.class.max_attempts
    end

    def max_run_time(job)
      job.max_run_time || self.class.max_run_time
    end

  protected

    def handle_failed_job(job, error)
      job.last_error = "#{error.message}\n#{error.backtrace.join("\n")}"
      job_say job, "FAILED (#{job.attempts} prior attempts) with #{error.class.name}: #{error.message}", 'error'
      reschedule(job)
    end

    # Run the next job we can get an exclusive lock on.
    # If no jobs are left we return nil
    def reserve_and_run_one_job
      job = reserve_job
      self.class.lifecycle.run_callbacks(:perform, self, job) { run(job) } if job
    end

    def reserve_job
      job = Delayed::Job.reserve(self)
      @failed_reserve_count = 0
      job
    rescue ::Exception => error # rubocop:disable RescueException
      say "Error while reserving job: #{error}"
      Delayed::Job.recover_from(error)
      @failed_reserve_count += 1
      raise FatalBackendError if @failed_reserve_count >= 10
      nil
    end
  end
end<|MERGE_RESOLUTION|>--- conflicted
+++ resolved
@@ -50,7 +50,6 @@
     # (perhaps to inspect the reason for the failure), set this to false.
     self.destroy_failed_jobs = true
 
-<<<<<<< HEAD
     # By default, Signals INT and TERM set @exit, and the worker exits upon completion of the current job.
     # If you would prefer to raise a SignalException and exit immediately you can use this.
     # Be aware daemons uses TERM to stop and restart
@@ -60,14 +59,6 @@
     cattr_accessor :raise_signal_exceptions
     self.raise_signal_exceptions = false
 
-    self.logger = if defined?(Rails)
-      Rails.logger
-    elsif defined?(RAILS_DEFAULT_LOGGER)
-      RAILS_DEFAULT_LOGGER
-    end
-
-=======
->>>>>>> a6d71720
     def self.backend=(backend)
       if backend.is_a? Symbol
         require "delayed/serialization/#{backend}"
