require 'active_support/core_ext/module/delegation'

module Delayed
  class PerformableMethod
    attr_accessor :object, :method_name, :args

    delegate :method, :to => :object

    def initialize(object, method_name, args)
      raise NoMethodError, "undefined method `#{method_name}' for #{object.inspect}" unless object.respond_to?(method_name, true)

      if object.respond_to?(:persisted?) && !object.persisted?
<<<<<<< HEAD
        raise(ArgumentError, "job cannot be created for non-persisted record: #{object.inspect}")
=======
        raise ArgumentError, 'Jobs cannot be created for non-persisted records'
>>>>>>> c0e0a811
      end

      self.object       = object
      self.args         = args
      self.method_name  = method_name.to_sym
    end

    def display_name
      "#{object.class}##{method_name}"
    end

    def perform
      object.send(method_name, *args) if object
    end

    def method_missing(symbol, *args)
      object.send(symbol, *args)
    end

    def respond_to?(symbol, include_private = false)
      super || object.respond_to?(symbol, include_private)
    end
  end
end<|MERGE_RESOLUTION|>--- conflicted
+++ resolved
@@ -10,11 +10,7 @@
       raise NoMethodError, "undefined method `#{method_name}' for #{object.inspect}" unless object.respond_to?(method_name, true)
 
       if object.respond_to?(:persisted?) && !object.persisted?
-<<<<<<< HEAD
         raise(ArgumentError, "job cannot be created for non-persisted record: #{object.inspect}")
-=======
-        raise ArgumentError, 'Jobs cannot be created for non-persisted records'
->>>>>>> c0e0a811
       end
 
       self.object       = object
