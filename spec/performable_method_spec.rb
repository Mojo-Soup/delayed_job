--- conflicted
+++ resolved
@@ -37,28 +37,18 @@
     expect { Delayed::PerformableMethod.new(clazz.new, :private_method, []) }.not_to raise_error
   end
 
-<<<<<<< HEAD
-  describe 'hooks' do
-    %w[before after success].each do |hook|
-=======
-  describe "display_name" do
-    it "returns class_name#method_name for instance methods" do
-      expect(Delayed::PerformableMethod.new("foo", :count, ['o']).display_name).to eq('String#count')
+  describe 'display_name' do
+    it 'returns class_name#method_name for instance methods' do
+      expect(Delayed::PerformableMethod.new('foo', :count, ['o']).display_name).to eq('String#count')
     end
 
-    it "returns class_name.method_name for class methods" do
-      SomeClass = Class.new do
-        def self.class_method
-        end
-      end
-
-      expect(Delayed::PerformableMethod.new(SomeClass, :class_method, []).display_name).to eq('SomeClass.class_method')
+    it 'returns class_name.method_name for class methods' do
+      expect(Delayed::PerformableMethod.new(Class, :inspect, []).display_name).to eq('Class.inspect')
     end
   end
 
-  describe "hooks" do
-    %w(enqueue before after success).each do |hook|
->>>>>>> d9d2cbe7
+  describe 'hooks' do
+    %w[before after success].each do |hook|
       it "delegates #{hook} hook to object" do
         story = Story.create
         job = story.delay.tell
