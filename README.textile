--- conflicted
+++ resolved
@@ -27,19 +27,11 @@
     table.integer  :attempts, :default => 0
     table.text     :handler
     table.string   :last_error
-<<<<<<< HEAD
     table.datetime :run_at
     table.datetime :locked_at
     table.string   :locked_by
     table.timestamps
-  end      
-=======
-    table.datetime :run_at   
-    table.datetime :locked_at   
-    table.string   :locked_by   
-    table.timestamps    
   end
->>>>>>> 3e5c3730
   
 h2. Usage
 
